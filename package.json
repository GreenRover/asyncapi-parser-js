--- conflicted
+++ resolved
@@ -1,10 +1,6 @@
 {
   "name": "@asyncapi/parser",
-<<<<<<< HEAD
-  "version": "1.8.0-2021-09-release.3",
-=======
   "version": "1.9.1",
->>>>>>> 5df796fe
   "description": "JavaScript AsyncAPI parser.",
   "main": "lib/index.js",
   "types": "types.d.ts",
@@ -70,11 +66,7 @@
   },
   "dependencies": {
     "@apidevtools/json-schema-ref-parser": "^9.0.6",
-<<<<<<< HEAD
     "@asyncapi/specs": "2.9.0",
-=======
-    "@asyncapi/specs": "^2.8.1",
->>>>>>> 5df796fe
     "@fmvilas/pseudo-yaml-ast": "^0.3.1",
     "ajv": "^6.10.1",
     "js-yaml": "^3.13.1",
