{
  "name": "@asyncapi/parser",
  "version": "1.14.1",
  "description": "JavaScript AsyncAPI parser.",
  "main": "lib/index.js",
  "types": "types.d.ts",
  "directories": {
    "test": "test"
  },
  "scripts": {
    "test": "npm run test:browser:cleanup && npm run test:lib && npm run test:parseFromUrl && npm run cover:report && npm run test:browser",
    "bundle": "browserify \"lib/browser.js\" | uglifyjs > \"dist/bundle.js\"",
    "docs": "jsdoc2md \"lib/parser.js\" -f \"lib/**/*.js\" > API.md",
    "types": "jsdoc -t \"node_modules/tsd-jsdoc/dist\" -r lib -d \"./\" && node \"./scripts/fix-ts-types.js\"",
    "prepublishOnly": "npm run bundle && npm run docs && npm run types",
    "release": "semantic-release",
    "lint": "eslint --max-warnings 0 --config \".eslintrc\" \".\"",
    "lint:fix": "eslint --max-warnings 0 --config \".eslintrc\" \".\" --fix",
    "test:lib": "nyc --silent --no-clean mocha --exclude \"test/browser_test.js\" --exclude \"test/parseFromUrl_test.js\" --recursive",
    "test:parseFromUrl": "nyc --silent --no-clean start-server-and-test \"http-server test/sample_browser --cors -s\" 8080 \"mocha test/parseFromUrl_test.js\"",
    "cover:report": "nyc report --reporter=text --reporter=html",
    "test:browser": "npm run test:browser:cleanup && npm run bundle && shx cp \"dist/bundle.js\" \"test/sample_browser/\"  && start-server-and-test \"http-server test/sample_browser --cors -s\" 8080 \"mocha --timeout 20000 test/browser_test.js\" && npm run test:browser:cleanup",
    "test:browser:cleanup": "rimraf \"test/sample_browser/bundle.js\"",
    "generate:readme:toc": "markdown-toc -i \"README.md\"",
    "generate:assets": "npm run docs && npm run generate:readme:toc && npm run types && npm run bundle",
    "bump:version": "npm --no-git-tag-version --allow-same-version version $VERSION"
  },
  "bugs": {
    "url": "https://github.com/asyncapi/parser-js/issues"
  },
  "repository": {
    "type": "git",
    "url": "git://github.com/asyncapi/parser-js.git"
  },
  "author": "Fran Mendez <fmvilas@gmail.com> (fmvilas.com)",
  "publishConfig": {
    "access": "public"
  },
  "license": "Apache-2.0",
  "homepage": "https://github.com/asyncapi/parser-js",
  "devDependencies": {
    "@semantic-release/commit-analyzer": "^8.0.1",
    "@semantic-release/github": "7.2.3",
    "@semantic-release/npm": "^7.0.3",
    "@semantic-release/release-notes-generator": "^9.0.1",
    "browserify": "^16.3.0",
    "browserify-shim": "^3.8.14",
    "chai": "^4.2.0",
    "chai-as-promised": "^7.1.1",
    "conventional-changelog-conventionalcommits": "^4.2.3",
    "eslint": "^7.27.0",
    "eslint-plugin-mocha": "^7.0.1",
    "eslint-plugin-security": "^1.4.0",
    "eslint-plugin-sonarjs": "^0.5.0",
    "http-server": "^0.12.3",
    "jsdoc-to-markdown": "^5.0.0",
    "markdown-toc": "^1.2.0",
    "mocha": "^6.1.4",
    "nyc": "^15.1.0",
    "puppeteer": "^7.0.1",
    "rimraf": "^3.0.2",
    "semantic-release": "17.4.3",
    "shx": "^0.3.3",
    "start-server-and-test": "^1.11.3",
    "tsd-jsdoc": "^2.5.0",
    "uglify-es": "^3.3.9"
  },
  "dependencies": {
    "@apidevtools/json-schema-ref-parser": "^9.0.6",
<<<<<<< HEAD
    "@asyncapi/specs": "^3.0.0",
=======
    "@asyncapi/specs": "^2.13.0",
>>>>>>> 16e35abc
    "@fmvilas/pseudo-yaml-ast": "^0.3.1",
    "ajv": "^6.10.1",
    "js-yaml": "^3.13.1",
    "json-to-ast": "^2.1.0",
    "lodash.clonedeep": "^4.5.0",
    "node-fetch": "^2.6.0",
    "tiny-merge-patch": "^0.1.2"
  },
  "browserify": {
    "transform": [
      "browserify-shim"
    ]
  },
  "browserify-shim": {
    "node-fetch": "global:fetch"
  },
  "release": {
    "branches": [
      "master",
      {
        "name": "2022-01-release",
        "prerelease": true
      },
      {
        "name": "next-major",
        "prerelease": true
      }
    ],
    "plugins": [
      [
        "@semantic-release/commit-analyzer",
        {
          "preset": "conventionalcommits"
        }
      ],
      [
        "@semantic-release/release-notes-generator",
        {
          "preset": "conventionalcommits"
        }
      ],
      "@semantic-release/npm",
      [
        "@semantic-release/github",
        {
          "assets": [
            {
              "path": "dist/bundle.js",
              "label": "Browser Bundle"
            }
          ]
        }
      ]
    ]
  },
  "nyc": {
    "exclude": [
      "dist/bundle.js",
      "test/**/*.js"
    ]
  }
}<|MERGE_RESOLUTION|>--- conflicted
+++ resolved
@@ -67,11 +67,8 @@
   },
   "dependencies": {
     "@apidevtools/json-schema-ref-parser": "^9.0.6",
-<<<<<<< HEAD
-    "@asyncapi/specs": "^3.0.0",
-=======
+    "@asyncapi/specs": "^3.0.0-next-major-1",
     "@asyncapi/specs": "^2.13.0",
->>>>>>> 16e35abc
     "@fmvilas/pseudo-yaml-ast": "^0.3.1",
     "ajv": "^6.10.1",
     "js-yaml": "^3.13.1",
